# Error Response Standards

> **📖 Reading Guide**
> 
> **⏱️ Reading Time:** 6 minutes | **🔴 Level:** Advanced
> 
> **📋 Prerequisites:** Strong API background, experience with complex systems  
> **🎯 Key Topics:** Data, Architecture
> 
> **📊 Complexity:** 14.6 grade level • 2.3% technical density • difficult

## Overview

Consistent error handling is crucial for creating predictable, debuggable APIs. This document outlines the standards for error responses, including HTTP status codes, error formats, and the RFC 7807 Problem Details standard.

## HTTP Status Codes

Use appropriate HTTP status codes for different error scenarios:

| Status Code | Description | Example Usage |
|-------------|-------------|---------------|
| 400 Bad Request | Invalid request format or parameters | Missing required field, invalid format |
| 401 Unauthorized | Authentication required | Missing or invalid authentication token |
| 403 Forbidden | Authenticated but not authorized | User lacks required permissions |
| 404 Not Found | Resource not found | Requested entity doesn't exist |
| 409 Conflict | Request conflicts with current state | Duplicate entity, outdated version |
| 422 Unprocessable Entity | Validation errors | Business rule violations |
| 429 Too Many Requests | Rate limit exceeded | Client has sent too many requests |
| 500 Internal Server Error | Unexpected server error | Unhandled exceptions, system errors |

## Error Response Structure

<<<<<<< HEAD
All error responses must follow RFC 7807 Problem Details standard with content type `application/problem+json`:
=======
All error responses must follow RFC 7807 Problem Details standard with Content-Type `application/problem+json`:
>>>>>>> 314cfa62

```json
{
  "type": "https://example.com/problems/validation-error",
  "title": "Validation Error",
  "status": 400,
  "detail": "The request contains invalid parameters",
  "instance": "/api/orders/123",
  "invalid_params": [
    {
      "name": "email",
      "reason": "Email address is not properly formatted"
    }
  ]
}
```

### RFC 7807 Standard Fields

| Field | Required | Description |
|-------|----------|-------------|
| `type` | Optional | URI identifying the problem type (defaults to "about:blank") |
| `title` | Optional | Human-readable summary of the problem type |
| `status` | Optional | HTTP status code for convenience |
| `detail` | Optional | Human-readable explanation specific to this occurrence |
| `instance` | Optional | URI reference identifying the specific occurrence |

## Problem Type Standards

1. **Problem Type URIs**: Define unique URIs for each problem type (e.g., `https://api.example.com/problems/validation-error`)
2. **Domain-Specific Types**: Organize problem types by domain area
3. **Stable Identifiers**: Maintain stable problem type URIs across API versions
4. **Extension Fields**: Use additional fields for context-specific information

### Common Error Code Patterns

| Domain | Prefix | Example Codes |
|--------|--------|---------------|
| Order Management | `ORD_` | `ORD_VALIDATION_ERROR`, `ORD_PAYMENT_FAILED` |
| Customer Management | `CUST_` | `CUST_NOT_FOUND`, `CUST_DUPLICATE_EMAIL` |
| Authentication | `AUTH_` | `AUTH_TOKEN_EXPIRED`, `AUTH_INVALID_CREDENTIALS` |
| Payment Processing | `PAY_` | `PAY_INSUFFICIENT_FUNDS`, `PAY_GATEWAY_ERROR` |

## RFC 7807 Problem Details Standard

Use RFC 7807 Problem Details for consistent error responses across all APIs:

```http
HTTP/1.1 400 Bad Request
Content-Type: application/problem+json

{
  "type": "https://example.com/problems/validation-error",
  "title": "Validation Error",
  "status": 400,
  "detail": "The request contains invalid parameters",
  "instance": "/v1/orders",
  "errors": [
    {
      "field": "email",
      "code": "INVALID_FORMAT",
      "message": "Email address is not properly formatted"
    }
  ]
}
```

### RFC 7807 Benefits

- **Standardized format** across different services and clients
- **Machine-readable** error types with URIs
- **Extensible** with custom properties
- **Wide framework support** in modern web frameworks

### RFC 7807 Required Fields

| Field | Description | Example |
|-------|-------------|---------|
| `type` | URI identifying the problem type | `https://example.com/problems/validation-error` |
| `title` | Human-readable summary | `Validation Error` |
| `status` | HTTP status code | `400` |
| `detail` | Human-readable explanation | `The request contains invalid parameters` |
| `instance` | URI reference to problem occurrence | `/v1/orders` |

### RFC 7807 Optional Extensions

You can extend the Problem Details format with custom fields:

```json
{
  "type": "https://example.com/problems/validation-error",
  "title": "Validation Error",
  "status": 400,
  "detail": "The request contains invalid parameters",
  "instance": "/v1/orders",
  "errors": [
    {
      "field": "email",
      "code": "INVALID_FORMAT",
      "message": "Email address is not properly formatted",
      "value": "invalid-email"
    }
  ],
  "requestId": "req-12345",
  "timestamp": "2024-07-15T14:32:22Z"
}
```

## Error Response Examples

### Validation Error Example

**POST /v1/orders**

Request:
```json
{
  "customerId": "",
  "shippingAddress": {
    "street": "123 Main St",
    "city": "Anytown"
    // zipCode missing
  },
  "paymentMethod": "INVALID_PAYMENT"
}
```

Response:
```http
HTTP/1.1 400 Bad Request
Content-Type: application/problem+json

{
  "type": "https://example.com/problems/validation-error",
  "title": "Order Validation Failed",
  "status": 400,
  "detail": "The order request contains validation errors",
  "instance": "/v1/orders",
  "errors": [
    {
      "field": "customerId",
      "code": "REQUIRED",
      "message": "Customer ID is required"
    },
    {
      "field": "shippingAddress.zipCode",
      "code": "REQUIRED",
      "message": "Zip code is required"
    },
    {
      "field": "paymentMethod",
      "code": "INVALID_VALUE",
      "message": "Payment method must be one of: CREDIT_CARD, PAYPAL, BANK_TRANSFER"
    }
  ]
}
```

### Business Logic Error Example

**POST /v1/orders/{orderId}/cancel**

Response:
```http
HTTP/1.1 409 Conflict
Content-Type: application/problem+json

{
  "type": "https://example.com/problems/order-cannot-be-cancelled",
  "title": "Order Cannot Be Cancelled",
  "status": 409,
  "detail": "Orders that have been shipped cannot be cancelled",
  "instance": "/v1/orders/order-12345/cancel",
  "orderId": "order-12345",
  "orderStatus": "SHIPPED",
  "shippedDate": "2024-07-14T08:30:00Z"
}
```

### Authentication Error Example

**GET /v1/orders**

Response:
```http
HTTP/1.1 401 Unauthorized
Content-Type: application/problem+json
WWW-Authenticate: Bearer realm="api"

{
  "type": "https://example.com/problems/authentication-required",
  "title": "Authentication Required",
  "status": 401,
  "detail": "A valid authentication token is required to access this resource",
  "instance": "/v1/orders"
}
```

### Rate Limiting Error Example

**GET /v1/orders**

Response:
```http
HTTP/1.1 429 Too Many Requests
Content-Type: application/problem+json
Retry-After: 60

{
  "type": "https://example.com/problems/rate-limit-exceeded",
  "title": "Rate Limit Exceeded",
  "status": 429,
  "detail": "You have exceeded the maximum number of requests per minute",
  "instance": "/v1/orders",
  "limit": 100,
  "remaining": 0,
  "resetTime": "2024-07-15T14:33:22Z"
}
```

## Streaming API Error Handling

For streaming APIs, use Problem Details format for stream errors:

```json
{"type": "https://example.com/problems/stream-error", "title": "Stream Processing Error", "status": 500}
```

See [Streaming APIs](Streaming-APIs.md) for more details on streaming error patterns.

## Implementation Guidelines

### Content Type Headers

Always set the correct content type for error responses:

- **RFC 7807**: Use `application/problem+json`
- **Legacy format**: Use `application/json` with standard error structure

### Error Logging

Ensure error responses correlate with server logs:

1. **Request ID**: Include unique request identifiers in both response and logs
2. **Error Context**: Log sufficient context for debugging without exposing sensitive data
3. **Stack Traces**: Never include stack traces in production error responses

### Internationalization

For multi-language support:

```json
{
  "type": "https://example.com/problems/validation-error",
  "title": "Validation Error",
  "status": 400,
  "detail": "The request contains invalid parameters",
  "instance": "/v1/orders",
  "errors": [
    {
      "field": "email",
      "code": "INVALID_FORMAT",
      "message": "Email address is not properly formatted",
      "localizedMessage": {
        "en": "Email address is not properly formatted",
        "es": "La dirección de correo electrónico no está correctamente formateada",
        "fr": "L'adresse e-mail n'est pas correctement formatée"
      }
    }
  ]
}
```

## Framework Integration

These error standards work with any REST framework through standard HTTP response mechanisms and JSON formatting.

## Related Documentation

- [Content Types and Structure](Content-Types-and-Structure.md) - Basic request/response patterns
- [Pagination and Filtering](Pagination-and-Filtering.md) - Collection response patterns
- [Streaming APIs](Streaming-APIs.md) - Streaming response formats<|MERGE_RESOLUTION|>--- conflicted
+++ resolved
@@ -30,11 +30,7 @@
 
 ## Error Response Structure
 
-<<<<<<< HEAD
-All error responses must follow RFC 7807 Problem Details standard with content type `application/problem+json`:
-=======
 All error responses must follow RFC 7807 Problem Details standard with Content-Type `application/problem+json`:
->>>>>>> 314cfa62
 
 ```json
 {
